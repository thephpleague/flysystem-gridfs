--- conflicted
+++ resolved
@@ -1,13 +1,5 @@
-<<<<<<< HEAD
-vendor/
-coverage/
-coverage.xml
-bin/
-=======
-.idea
 vendor
 bin
 coverage
 coverage.xml
-composer.lock
->>>>>>> d5e45eba
+composer.lock