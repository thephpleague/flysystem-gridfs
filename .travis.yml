--- conflicted
+++ resolved
@@ -9,8 +9,4 @@
   - travis_retry composer install --no-interaction --prefer-source
 
 script:
-<<<<<<< HEAD
-  - php bin/phpunit
-=======
-  - bin/phpunit --coverage-text --coverage-clover coverage.xml
->>>>>>> d5e45eba
+  - php bin/phpunit